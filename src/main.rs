use console::style;

mod cli;
mod config;
mod consts;
mod environment;
mod prefix;
mod progress;
mod project;
mod repodata;
<<<<<<< HEAD
=======
mod virtual_packages;
>>>>>>> 9303e359

pub use project::Project;

#[tokio::main]
pub async fn main() {
    if let Err(err) = cli::execute().await {
        eprintln!("{}: {:?}", style("error").bold().red(), err);
        std::process::exit(1);
    }
}<|MERGE_RESOLUTION|>--- conflicted
+++ resolved
@@ -8,10 +8,7 @@
 mod progress;
 mod project;
 mod repodata;
-<<<<<<< HEAD
-=======
 mod virtual_packages;
->>>>>>> 9303e359
 
 pub use project::Project;
 
